[build-system]
requires = ["uv_build>=0.8.15,<0.9.0"]
build-backend = "uv_build"

[project]
name = "datasheet-for-dataset"
version = "0.0.5"
dependencies = [
    "numpy",
    "pydantic==2.11.5"
]
requires-python = ">= 3.10"
authors = [
  {name = "anwielts", email = "52626848+anwielts@users.noreply.github.com"},
  {name = "Flippchen", email = "91947480+flippchen@users.noreply.github.com"},
]

description = "A Python package for creating automated datasheets from different data sources."
readme = "README.md"
license = "MIT"
license-files = ["LICENSE"]
keywords = ["data", "datasheet", "dataset", "automation", "pandas", "polars"]
classifiers = [
  "License :: OSI Approved :: MIT License",
  "Programming Language :: Python :: 3",
]

<<<<<<< HEAD
[tool.pytest.ini_options]
addopts = "-q --maxfail=1 --cov=dfd"
testpaths = ["tests"]
=======
[project.optional-dependencies]
dev = [
    "pytest",
    "ruff",
]

docs = [
    "sphinx",
    "sphinx-rtd-theme",
]

[tool.hatch.envs.default.scripts]
test = "pytest"

[tool.hatch.envs.default]
dependencies = ["pytest"]
>>>>>>> dff55cab

[project.scripts]
dfd = "dfd.cli:main"

[project.urls]
Homepage = "https://github.com/anwielts/datasheet-for-dataset"
Repository = "https://github.com/anwielts/datasheet-for-dataset"

<<<<<<< HEAD
[tool.uv.build-backend]
packages = ["dfd"]
module-name = "dfd"
module-root = ""

[project.optional-dependencies]
dev = [
    "ruff>=0.12.8",
    "pytest>=8.3",
    "pytest-cov",
    "pytest-xdist",
    "pandas-stubs",
    "pandas",
    "polars"
]
=======
[tool.hatch.build.targets.wheel]
packages = ["dfd"]
>>>>>>> dff55cab
<|MERGE_RESOLUTION|>--- conflicted
+++ resolved
@@ -4,7 +4,7 @@
 
 [project]
 name = "datasheet-for-dataset"
-version = "0.0.5"
+version = "0.0.6"
 dependencies = [
     "numpy",
     "pydantic==2.11.5"
@@ -25,28 +25,9 @@
   "Programming Language :: Python :: 3",
 ]
 
-<<<<<<< HEAD
 [tool.pytest.ini_options]
 addopts = "-q --maxfail=1 --cov=dfd"
 testpaths = ["tests"]
-=======
-[project.optional-dependencies]
-dev = [
-    "pytest",
-    "ruff",
-]
-
-docs = [
-    "sphinx",
-    "sphinx-rtd-theme",
-]
-
-[tool.hatch.envs.default.scripts]
-test = "pytest"
-
-[tool.hatch.envs.default]
-dependencies = ["pytest"]
->>>>>>> dff55cab
 
 [project.scripts]
 dfd = "dfd.cli:main"
@@ -55,7 +36,6 @@
 Homepage = "https://github.com/anwielts/datasheet-for-dataset"
 Repository = "https://github.com/anwielts/datasheet-for-dataset"
 
-<<<<<<< HEAD
 [tool.uv.build-backend]
 packages = ["dfd"]
 module-name = "dfd"
@@ -71,7 +51,8 @@
     "pandas",
     "polars"
 ]
-=======
-[tool.hatch.build.targets.wheel]
-packages = ["dfd"]
->>>>>>> dff55cab
+
+docs = [
+    "sphinx",
+    "sphinx-rtd-theme",
+]